--- conflicted
+++ resolved
@@ -11,20 +11,7 @@
 
 Push-Location $PSScriptRoot
 try {
-<<<<<<< HEAD
-    $toolsPath = "$PSScriptRoot\tools"
-
-    # First restore NuProj packages since the solution restore depends on NuProj evaluation succeeding.
-    gci "$PSScriptRoot\src\project.json" -rec |? { $_.FullName -imatch 'nuget' } |% {
-        & "$toolsPath\Restore-NuGetPackages.ps1" -Path $_ -Verbosity Quiet
-    }
-
-    # Restore VS2017 style to get the rest of the projects.
-    msbuild "$PSScriptRoot\src\NerdBank.GitVersioning.Tests\NerdBank.GitVersioning.Tests.csproj" /t:restore /v:minimal /m /nologo
-    msbuild "$PSScriptRoot\src\Cake.GitVersioning\Cake.GitVersioning.csproj" /t:restore /v:minimal /m /nologo
-=======
     msbuild "$PSScriptRoot\src" /t:restore /v:minimal /m /nologo
->>>>>>> 1d51d212
 
     Write-Host "Restoring NPM packages..." -ForegroundColor Yellow
     Push-Location "$PSScriptRoot\src\nerdbank-gitversioning.npm"
