--- conflicted
+++ resolved
@@ -2,52 +2,6 @@
   <PropertyGroup>
     <TargetFramework>net45</TargetFramework>
   </PropertyGroup>
-<<<<<<< HEAD
-=======
-  <PropertyGroup Condition=" '$(Configuration)|$(Platform)' == 'Debug|AnyCPU' ">
-    <DebugSymbols>true</DebugSymbols>
-    <DebugType>full</DebugType>
-    <Optimize>false</Optimize>
-    <OutputPath>bin\Debug\</OutputPath>
-    <DefineConstants>DEBUG;TRACE</DefineConstants>
-    <ErrorReport>prompt</ErrorReport>
-    <WarningLevel>4</WarningLevel>
-  </PropertyGroup>
-  <PropertyGroup Condition=" '$(Configuration)|$(Platform)' == 'Release|AnyCPU' ">
-    <DebugType>pdbonly</DebugType>
-    <Optimize>true</Optimize>
-    <OutputPath>bin\Release\</OutputPath>
-    <DefineConstants>TRACE</DefineConstants>
-    <ErrorReport>prompt</ErrorReport>
-    <WarningLevel>4</WarningLevel>
-  </PropertyGroup>
-  <ItemGroup>
-    <Reference Include="Microsoft.Build" />
-    <Reference Include="Microsoft.Build.Framework" />
-    <Reference Include="Microsoft.Build.Tasks.v4.0" />
-    <Reference Include="System" />
-    <Reference Include="System.Core" />
-    <Reference Include="System.Xml.Linq" />
-    <Reference Include="System.Data.DataSetExtensions" />
-    <Reference Include="Microsoft.CSharp" />
-    <Reference Include="System.Data" />
-    <Reference Include="System.Net.Http" />
-    <Reference Include="System.Xml" />
-  </ItemGroup>
-  <ItemGroup>
-    <Compile Include="BuildIntegrationTests.cs" />
-    <Compile Include="GitExtensionsTests.cs" />
-    <Compile Include="MSBuildExtensions.cs" />
-    <Compile Include="Properties\AssemblyInfo.cs" />
-    <Compile Include="RepoTestBase.cs" />
-    <Compile Include="SemanticVersionTests.cs" />
-    <Compile Include="TestUtilities.cs" />
-    <Compile Include="VersionExtensionsTests.cs" />
-    <Compile Include="VersionFileTests.cs" />
-    <Compile Include="VersionOptionsTests.cs" />
-    <Compile Include="VersionOracleTests.cs" />
-  </ItemGroup>
->>>>>>> 20392673
   <ItemGroup>
     <EmbeddedResource Include="..\Nerdbank.GitVersioning.NuGet\build\*.targets">
       <Visible>false</Visible>
@@ -55,23 +9,18 @@
     </EmbeddedResource>
     <EmbeddedResource Include="Keys\*.snk" />
     <EmbeddedResource Include="test.proj" />
+    <EmbeddedResource Include="repos\submodules.7z" />
   </ItemGroup>
   <ItemGroup>
     <ProjectReference Include="..\Nerdbank.GitVersioning.Tasks\Nerdbank.GitVersioning.Tasks.csproj" />
     <ProjectReference Include="..\NerdBank.GitVersioning\NerdBank.GitVersioning.csproj" />
   </ItemGroup>
   <ItemGroup>
-<<<<<<< HEAD
+    <PackageReference Include="7z.NET" Version="1.0.3" />
     <PackageReference Include="System.Collections.Immutable" Version="1.3.1" />
     <PackageReference Include="Microsoft.Build" Version="14.3" Condition=" '$(TargetFramework)' == 'net45' " />
     <PackageReference Include="Xunit.Combinatorial" Version="1.1.12" />
     <PackageReference Include="xunit" Version="2.1.0" />
     <PackageReference Include="Microsoft.CodeAnalysis.CSharp" Version="1.1.1" />
-=======
-    <EmbeddedResource Include="Keys\protectedPair.pfx" />
-    <None Include="project.json" />
-    <EmbeddedResource Include="test.proj" />
-    <EmbeddedResource Include="repos\submodules.7z" />
->>>>>>> 20392673
   </ItemGroup>
 </Project>