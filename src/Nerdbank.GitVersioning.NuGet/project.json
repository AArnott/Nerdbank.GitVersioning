--- conflicted
+++ resolved
@@ -4,13 +4,8 @@
   },
   "dependencies": {
     "LibGit2Sharp": "0.24.7-g9fca61fdda",
-<<<<<<< HEAD
-    "Nerdbank.GitVersioning": {
-      "version": "1.5.46",
-=======
     "Nerdbank.GitVersioning.LKG": {
       "version": "1.5.108-g37118a0bd6",
->>>>>>> 3b61d1a9
       "suppressParent": "none"
     },
     "ReadOnlySourceTree": {
